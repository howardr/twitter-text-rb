<<<<<<< HEAD
require 'rubygems' unless ENV['NO_RUBYGEMS']
require 'rake/gempackagetask'
require 'rake/rdoctask'
require 'rubygems/specification'
require 'date'

gem 'rspec'
require 'spec/rake/spectask'
require 'spec/rake/verify_rcov'
require 'digest'

spec = Gem::Specification.new do |s|
  s.name = "twitter-text"
  s.version = "1.2.5"
  s.authors = ["Matt Sanford", "Patrick Ewing", "Ben Cherry", "Britt Selvitelle", "Raffi Krikorian"]
  s.email = ["matt@twitter.com", "patrick.henry.ewing@gmail.com", "bcherry@gmail.com", "bs@brittspace.com", "raffi@twitter.com"]
  s.homepage = "http://twitter.com"
  s.description = s.summary = "A gem that provides text handling for Twitter"

  s.platform = Gem::Platform::RUBY
  s.has_rdoc = true
  s.summary = "Twitter text handling library"

  s.add_dependency "actionpack"
=======
require 'bundler'
Bundler::GemHelper.install_tasks
>>>>>>> 6dd44e83

task :default => ["spec", "test:conformance"]

require 'rspec/core/rake_task'
RSpec::Core::RakeTask.new(:spec)

def conformance_version(dir)
  require 'digest'
  Dir[File.join(dir, '*')].inject(Digest::SHA1.new){|digest, file| digest.update(Digest::SHA1.file(file).hexdigest) }
end

namespace :test do
  namespace :conformance do
    desc "Update conformance testing data"
    task :update do
      puts "Updating conformance data ... "
      system("git submodule init") || raise("Failed to init submodule")
      system("git submodule update") || raise("Failed to update submodule")
      puts "Updating conformance data ... DONE"
    end

    desc "Change conformance test data to the lastest version"
    task :latest => ['conformance:update'] do
      current_dir = File.dirname(__FILE__)
      submodule_dir = File.join(File.dirname(__FILE__), "test", "twitter-text-conformance")
      version_before = conformance_version(submodule_dir)
      system("cd #{submodule_dir} && git pull origin master") || raise("Failed to pull submodule version")
      system("cd #{current_dir}")
      if conformance_version(submodule_dir) != version_before
        system("cd #{current_dir} && git add #{submodule_dir}") || raise("Failed to add upgrade files")
        system("git commit -m \"Upgraded to the latest conformance suite\" #{submodule_dir}") || raise("Failed to commit upgraded conformacne data")
        puts "Upgraded conformance suite."
      else
        puts "No conformance suite changes."
      end
    end

    desc "Run conformance test suite"
    task :run do
      ruby "test/conformance_test.rb"
    end
  end

  desc "Run conformance test suite"
  task :conformance => ['conformance:latest', 'conformance:run'] do
  end
end

require 'rake/rdoctask'
namespace :doc do
  Rake::RDocTask.new do |rd|
    rd.main = "README.rdoc"
    rd.rdoc_dir = 'doc'
    rd.rdoc_files.include("README.rdoc", "lib/**/*.rb")
  end
end

desc "Run cruise control build"
task :cruise => [:spec, 'test:conformance'] do
end<|MERGE_RESOLUTION|>--- conflicted
+++ resolved
@@ -1,32 +1,5 @@
-<<<<<<< HEAD
-require 'rubygems' unless ENV['NO_RUBYGEMS']
-require 'rake/gempackagetask'
-require 'rake/rdoctask'
-require 'rubygems/specification'
-require 'date'
-
-gem 'rspec'
-require 'spec/rake/spectask'
-require 'spec/rake/verify_rcov'
-require 'digest'
-
-spec = Gem::Specification.new do |s|
-  s.name = "twitter-text"
-  s.version = "1.2.5"
-  s.authors = ["Matt Sanford", "Patrick Ewing", "Ben Cherry", "Britt Selvitelle", "Raffi Krikorian"]
-  s.email = ["matt@twitter.com", "patrick.henry.ewing@gmail.com", "bcherry@gmail.com", "bs@brittspace.com", "raffi@twitter.com"]
-  s.homepage = "http://twitter.com"
-  s.description = s.summary = "A gem that provides text handling for Twitter"
-
-  s.platform = Gem::Platform::RUBY
-  s.has_rdoc = true
-  s.summary = "Twitter text handling library"
-
-  s.add_dependency "actionpack"
-=======
 require 'bundler'
 Bundler::GemHelper.install_tasks
->>>>>>> 6dd44e83
 
 task :default => ["spec", "test:conformance"]
 
