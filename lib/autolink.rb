--- conflicted
+++ resolved
@@ -1,3 +1,5 @@
+require 'set'
+
 module Twitter
   # A module for including Tweet auto-linking in a class. The primary use of this is for helpers/views so they can auto-link
   # usernames, lists, hashtags and URLs.
@@ -137,24 +139,11 @@
       options = href_options.dup
       options[:rel] = "nofollow" unless options.delete(:suppress_no_follow)
       options[:class] = options.delete(:url_class)
-      html_attrs = tag_options(options.reject{|k,v| OPTIONS_NOT_ATTRIBUTES.include?(k)}.stringify_keys) || ""
+      html_attrs = html_attrs_for_options(options)
 
-<<<<<<< HEAD
       Twitter::Rewriter.rewrite_urls(text) do |url|
         href = if options[:link_url_block]
           options.delete(:link_url_block).call(url)
-=======
-      text.gsub(Twitter::Regex[:valid_url]) do
-        all, before, url, protocol, domain, path, query_string = $1, $2, $3, $4, $5, $6, $7
-        if protocol && !protocol.empty?
-          href = if options[:link_url_block]
-            options.delete(:link_url_block).call(url)
-          else
-            html_escape(url)
-          end
-          html_attrs = html_attrs_for_options(options)
-          "#{before}<a href=\"#{href}\"#{html_attrs}>#{html_escape(url)}</a>"
->>>>>>> cbc8ebf7
         else
           html_escape(url)
         end
