--- conflicted
+++ resolved
@@ -35,12 +35,8 @@
     if major.to_i >= 1 && minor.to_i >= 9
       REGEXEN[:list_name] = /[a-zA-Z][a-zA-Z0-9_\-\u0080-\u00ff]{0,24}/
     else
-<<<<<<< HEAD
-      REGEXEN[:list_name] = /[a-zA-Z][a-zA-Z0-9_\-\x80-\xff]{0,24}/
-=======
       # This line barfs at compile time in Ruby 1.9.
-      REGEXEN[:list_name] = eval("/^[a-zA-Z\x80-\xff].{0,79}$/")
->>>>>>> 7f669f91
+      REGEXEN[:list_name] = eval("/[a-zA-Z][a-zA-Z0-9_\\-\x80-\xff]{0,24}/")
     end
 
     # Latin accented characters (subtracted 0xD7 from the range, it's a confusable multiplication sign. Looks like "x")
