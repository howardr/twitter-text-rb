--- conflicted
+++ resolved
@@ -68,63 +68,34 @@
 
     NON_LATIN_HASHTAG_CHARS = [
       # Cyrillic (Russian, Ukrainian, etc.)
-<<<<<<< HEAD
       regex_range(0x0400, 0x04ff), # Cyrillic
       regex_range(0x0500, 0x0527), # Cyrillic Supplement
+      regex_range(0x2de0, 0x2dff), # Cyrillic Extended A
+      regex_range(0xa640, 0xa69f), # Cyrillic Extended B
       # Hangul (Korean)
       regex_range(0x1100, 0x11ff), # Hangul Jamo
       regex_range(0x3130, 0x3185), # Hangul Compatibility Jamo
       regex_range(0xA960, 0xA97F), # Hangul Jamo Extended-A
       regex_range(0xAC00, 0xD7AF), # Hangul Syllables
-      regex_range(0xD7B0, 0xD7FF) # Hangul Jamo Extended-B
+      regex_range(0xD7B0, 0xD7FF), # Hangul Jamo Extended-B
+      regex_range(0xFFA1, 0xFFDC) # Half-width Hangul
     ].join('').freeze
-
-=======
-      (0x0400..0x04ff).to_a, # Cyrillic
-      (0x0500..0x0527).to_a, # Cyrillic Supplement
-      (0x2de0..0x2dff).to_a, # Cyrillic Extended A
-      (0xa640..0xa69f).to_a, # Cyrillic Extended B
-      # Hangul (Korean)
-      (0x1100..0x11ff).to_a, # Hangul Jamo
-      (0x3130..0x3185).to_a, # Hangul Compatibility Jamo
-      (0xA960..0xA97F).to_a, # Hangul Jamo Extended-A
-      (0xAC00..0xD7AF).to_a, # Hangul Syllables
-      (0xD7B0..0xD7FF).to_a, # Hangul Jamo Extended-B
-      (0xFFA1..0xFFDC).to_a  # half-width Hangul
-    ].flatten.pack('U*').freeze
->>>>>>> 312eef03
     REGEXEN[:latin_accents] = /[#{LATIN_ACCENTS}]+/o
 
     REGEXEN[:end_screen_name_match] = /^(?:#{REGEXEN[:at_signs]}|#{REGEXEN[:latin_accents]}|:\/\/)/o
 
     CJ_HASHTAG_CHARACTERS = [
-<<<<<<< HEAD
-      regex_range(0x30A1, 0x30FA), regex_range(0x30FC), # Katakana (full-width)
+      regex_range(0x30A1, 0x30FA), regex_range(0x30FC, 0x30FE), # Katakana (full-width)
       regex_range(0xFF66, 0xFF9F), # Katakana (half-width)
       regex_range(0xFF10, 0xFF19), regex_range(0xFF21, 0xFF3A), regex_range(0xFF41, 0xFF5A), # Latin (full-width)
-      regex_range(0x3041, 0x3096), # Hiragana
+      regex_range(0x3041, 0x3096), regex_range(0x3099, 0x309E), # Hiragana
       regex_range(0x3400, 0x4DBF), # Kanji (CJK Extension A)
       regex_range(0x4E00, 0x9FFF), # Kanji (Unified)
       regex_range(0x20000, 0x2A6DF), # Kanji (CJK Extension B)
       regex_range(0x2A700, 0x2B73F), # Kanji (CJK Extension C)
       regex_range(0x2B740, 0x2B81F), # Kanji (CJK Extension D)
-      regex_range(0x2F800, 0x2FA1F), regex_range(0x3005) # Kanji (CJK supplement)
+      regex_range(0x2F800, 0x2FA1F), regex_range(0x3005), regex_range(0x303B) # Kanji (CJK supplement)
     ].join('').freeze
-=======
-      (0x30A1..0x30FA).to_a, 0x30FC, # Katakana (full-width)
-      (0x30A1..0x30FA).to_a, (0x30FC..0x30FE).to_a, # Katakana (full-width)
-      (0xFF66..0xFF9F).to_a, # Katakana (half-width)
-      (0xFF10..0xFF19).to_a, (0xFF21..0xFF3A).to_a, (0xFF41..0xFF5A).to_a, # Latin (full-width)
-      (0x3041..0x3096).to_a, (0x3099..0x309E).to_a, # Hiragana
-      (0x3400..0x4DBF).to_a, # Kanji (CJK Extension A)
-      (0x4E00..0x9FFF).to_a, # Kanji (Unified)
-      (0x20000..0x2A6DF).to_a, # Kanji (CJK Extension B)
-      (0x2A700..0x2B73F).to_a, # Kanji (CJK Extension C)
-      (0x2B740..0x2B81F).to_a, # Kanji (CJK Extension D)
-      (0x2F800..0x2FA1F).to_a, # Kanji (CJK supplement)
-      0x3005, 0x303B           # Kanji (iteration mark)
-    ].flatten.pack('U*').freeze
->>>>>>> 312eef03
 
     HASHTAG_BOUNDARY = /(?:\A|\z|#{REGEXEN[:spaces]}|「|」|。|、|\.|!|\?|！|？|,)/
 
