--- conflicted
+++ resolved
@@ -2,30 +2,7 @@
 
 describe "Twitter::Regex regular expressions" do
   describe "matching URLS" do
-    @urls = [
-      "http://google.com",
-      "http://foobar.com/#",
-      "http://google.com/#foo",
-      "http://google.com/#search?q=iphone%20-filter%3Alinks",
-      "http://twitter.com/#search?q=iphone%20-filter%3Alinks",
-      "http://www.boingboing.net/2007/02/14/katamari_damacy_phon.html",
-      "http://somehost.com:3000",
-      "http://x.com/~matthew+%-x",
-      "http://en.wikipedia.org/wiki/Primer_(film)",
-      "http://www.ams.org/bookstore-getitem/item=mbk-59",
-      "http://chilp.it/?77e8fd",
-<<<<<<< HEAD
-      "www.foobar.com",
-      "WWW.FOOBAR.COM"
-=======
-      "http://tell.me/why",
-      "http://longtlds.mobi",
-      "http://✪df.ws/ejp",
-      "http://日本.com"
->>>>>>> 0ea69544
-    ]
-
-    @urls.each do |url|
+    TestUrls::VALID.each do |url|
       it "should match the URL #{url}" do
         url.should match_autolink_expression
       end
@@ -39,19 +16,13 @@
 
   describe "invalid URLS" do
     it "does not link urls with invalid characters" do
-      [ "http://doman-dash_2314352345_dfasd.foo-cow_4352.com",
-        "http://no-tld",
-        "http://tld-too-short.x",
-        "http://x.com/,,,/.../@@@/;;;/:::/---/%%%x",
-        "http://doman_dash_2314352345_dfasd.foo-cow_4352.com",
-      ].each {|url| url.should_not have_autolinked_url(url)}
+      TestUrls::INVALID.each {|url| url.should_not have_autolinked_url(url)}
     end
     
     it "does not link domains beginning with a hypen" do
       pending
       "http://-doman_dash_2314352345_dfasd.com".should_not match_autolink_expression
     end
-    
   end
 
 end